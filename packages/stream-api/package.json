{
  "name": "@vertexvis/stream-api",
  "version": "0.9.20",
  "description": "A websocket client for interacting with Vertex's stream API.",
  "license": "MIT",
  "author": "Vertex Developers <support@vertexvis.com> (https://developer.vertexvis.com)",
  "homepage": "https://github.com/Vertexvis/vertex-web-sdk#readme",
  "repository": {
    "type": "git",
    "url": "git+https://github.com/Vertexvis/vertex-web-sdk.git"
  },
  "bugs": {
    "url": "https://github.com/Vertexvis/vertex-web-sdk/issues"
  },
  "main": "./dist/bundle.cjs.js",
  "module": "./dist/bundle.esm.js",
  "typings": "./dist/index.d.ts",
  "publishConfig": {
    "registry": "https://registry.npmjs.org",
    "access": "public"
  },
  "sideEffects": false,
  "files": [
    "dist/*",
    "!dist/**/__tests__"
  ],
  "scripts": {
    "clean": "rm -fr ./dist && mkdir ./dist",
    "prebuild": "yarn clean",
    "build": "rollup --config ./rollup.config.js --silent",
    "format": "yarn lint --fix",
    "lint": "eslint --ext .ts,.tsx,.js,.jsx --ignore-path ../../.gitignore .",
    "start": "jest --watch",
    "test": "jest",
    "test:coverage": "yarn test --coverage",
    "typedocs": "typedoc"
  },
  "dependencies": {
    "@vertexvis/frame-streaming-protos": "^0.3.21",
    "@vertexvis/utils": "0.9.20"
  },
  "devDependencies": {
    "@types/jest": "^26.0.20",
    "@vertexvis/eslint-config-vertexvis-typescript": "^0.3.0",
    "@vertexvis/jest-config-vertexvis": "^0.5.0",
    "@vertexwebsdk/build": "0.9.20",
    "eslint": "^6.1.0",
    "jest": "^26.6.3",
    "protobufjs": "^6.9.0",
    "rollup": "^1.19.4",
<<<<<<< HEAD
    "ts-jest": "^26.3.0",
    "typedoc": "^0.20.25",
=======
    "ts-jest": "^26.5.1",
>>>>>>> 5258917d
    "typescript": "^4.0.2"
  },
  "peerDependencies": {
    "protobufjs": "^6.9.0",
    "tslib": "^1.10.0"
  }
}<|MERGE_RESOLUTION|>--- conflicted
+++ resolved
@@ -48,12 +48,8 @@
     "jest": "^26.6.3",
     "protobufjs": "^6.9.0",
     "rollup": "^1.19.4",
-<<<<<<< HEAD
-    "ts-jest": "^26.3.0",
+    "ts-jest": "^26.5.1",
     "typedoc": "^0.20.25",
-=======
-    "ts-jest": "^26.5.1",
->>>>>>> 5258917d
     "typescript": "^4.0.2"
   },
   "peerDependencies": {
