--- conflicted
+++ resolved
@@ -35,13 +35,8 @@
     "test:coverage": "yarn test --coverage"
   },
   "dependencies": {
-<<<<<<< HEAD
     "@vertexvis/frame-streaming-protos": "^0.3.9",
-    "@vertexvis/utils": "0.9.13"
-=======
-    "@vertexvis/frame-streaming-protos": "^0.3.3",
     "@vertexvis/utils": "0.9.14"
->>>>>>> 4918294e
   },
   "devDependencies": {
     "@types/jest": "^24.0.23",
