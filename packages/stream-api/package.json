{
  "name": "@vertexvis/stream-api",
  "version": "0.9.3",
  "description": "A websocket client for interacting with Vertex's stream API.",
  "license": "MIT",
  "author": "Vertex Developers <support@vertexvis.com> (https://developer.vertexvis.com)",
  "homepage": "https://github.com/Vertexvis/vertex-web-sdk#readme",
  "repository": {
    "type": "git",
    "url": "git+https://github.com/Vertexvis/vertex-web-sdk.git"
  },
  "bugs": {
    "url": "https://github.com/Vertexvis/vertex-web-sdk/issues"
  },
  "main": "./dist/bundle.cjs.js",
  "module": "./dist/bundle.esm.js",
  "typings": "./dist/index.d.ts",
  "publishConfig": {
    "registry": "https://registry.npmjs.org",
    "access": "public"
  },
  "sideEffects": false,
  "files": [
    "dist/*",
    "!dist/**/__tests__"
  ],
  "scripts": {
    "clean": "rm -fr ./dist && mkdir ./dist",
    "prebuild": "yarn clean",
    "build": "rollup --config ./rollup.config.js --silent",
    "format": "yarn lint --fix",
    "lint": "eslint --ext .ts,.tsx,.js,.jsx --ignore-path ../../.gitignore .",
    "start": "jest --watch",
    "test": "jest",
    "test:coverage": "yarn test --coverage"
  },
  "dependencies": {
<<<<<<< HEAD
    "@vertexvis/frame-streaming-protos": "^0.1.5",
    "@vertexvis/utils": "0.9.2"
=======
    "@vertexvis/frame-streaming-protos": "^0.1.4",
    "@vertexvis/utils": "0.9.3"
>>>>>>> 05e9d162
  },
  "devDependencies": {
    "@types/jest": "^24.0.23",
    "@vertexvis/eslint-config-vertexvis-typescript": "^0.3.0",
    "@vertexvis/jest-config-vertexvis": "^0.5.0",
    "@vertexwebsdk/build": "0.9.3",
    "eslint": "^6.1.0",
    "jest": "^24.9.0",
    "protobufjs": "^6.9.0",
    "rollup": "^1.19.4",
    "ts-jest": "^26.3.0",
    "typescript": "^4.0.2"
  },
  "peerDependencies": {
    "protobufjs": "^6.9.0"
  }
}<|MERGE_RESOLUTION|>--- conflicted
+++ resolved
@@ -35,13 +35,8 @@
     "test:coverage": "yarn test --coverage"
   },
   "dependencies": {
-<<<<<<< HEAD
     "@vertexvis/frame-streaming-protos": "^0.1.5",
-    "@vertexvis/utils": "0.9.2"
-=======
-    "@vertexvis/frame-streaming-protos": "^0.1.4",
     "@vertexvis/utils": "0.9.3"
->>>>>>> 05e9d162
   },
   "devDependencies": {
     "@types/jest": "^24.0.23",
