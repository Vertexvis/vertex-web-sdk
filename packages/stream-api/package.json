--- conflicted
+++ resolved
@@ -35,13 +35,8 @@
     "test:coverage": "yarn test --coverage"
   },
   "dependencies": {
-<<<<<<< HEAD
     "@vertexvis/frame-streaming-protos": "^0.3.3",
-    "@vertexvis/utils": "0.9.11"
-=======
-    "@vertexvis/frame-streaming-protos": "^0.3.0",
     "@vertexvis/utils": "0.9.12"
->>>>>>> 11021bdd
   },
   "devDependencies": {
     "@types/jest": "^24.0.23",
