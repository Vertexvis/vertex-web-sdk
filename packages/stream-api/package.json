{
  "name": "@vertexvis/stream-api",
  "version": "0.9.15",
  "description": "A websocket client for interacting with Vertex's stream API.",
  "license": "MIT",
  "author": "Vertex Developers <support@vertexvis.com> (https://developer.vertexvis.com)",
  "homepage": "https://github.com/Vertexvis/vertex-web-sdk#readme",
  "repository": {
    "type": "git",
    "url": "git+https://github.com/Vertexvis/vertex-web-sdk.git"
  },
  "bugs": {
    "url": "https://github.com/Vertexvis/vertex-web-sdk/issues"
  },
  "main": "./dist/bundle.cjs.js",
  "module": "./dist/bundle.esm.js",
  "typings": "./dist/index.d.ts",
  "publishConfig": {
    "registry": "https://registry.npmjs.org",
    "access": "public"
  },
  "sideEffects": false,
  "files": [
    "dist/*",
    "!dist/**/__tests__"
  ],
  "scripts": {
    "clean": "rm -fr ./dist && mkdir ./dist",
    "prebuild": "yarn clean",
    "build": "rollup --config ./rollup.config.js --silent",
    "format": "yarn lint --fix",
    "lint": "eslint --ext .ts,.tsx,.js,.jsx --ignore-path ../../.gitignore .",
    "start": "jest --watch",
    "test": "jest",
    "test:coverage": "yarn test --coverage"
  },
  "dependencies": {
<<<<<<< HEAD
    "@vertexvis/frame-streaming-protos": "^0.3.9",
    "@vertexvis/utils": "0.9.14"
=======
    "@vertexvis/frame-streaming-protos": "^0.3.10",
    "@vertexvis/utils": "0.9.15"
>>>>>>> b0b8ffcd
  },
  "devDependencies": {
    "@types/jest": "^24.0.23",
    "@vertexvis/eslint-config-vertexvis-typescript": "^0.3.0",
    "@vertexvis/jest-config-vertexvis": "^0.5.0",
    "@vertexwebsdk/build": "0.9.15",
    "eslint": "^6.1.0",
    "jest": "^24.9.0",
    "protobufjs": "^6.9.0",
    "rollup": "^1.19.4",
    "ts-jest": "^26.3.0",
    "typescript": "^4.0.2"
  },
  "peerDependencies": {
    "protobufjs": "^6.9.0",
    "tslib": "^1.10.0"
  }
}<|MERGE_RESOLUTION|>--- conflicted
+++ resolved
@@ -35,13 +35,8 @@
     "test:coverage": "yarn test --coverage"
   },
   "dependencies": {
-<<<<<<< HEAD
-    "@vertexvis/frame-streaming-protos": "^0.3.9",
-    "@vertexvis/utils": "0.9.14"
-=======
     "@vertexvis/frame-streaming-protos": "^0.3.10",
     "@vertexvis/utils": "0.9.15"
->>>>>>> b0b8ffcd
   },
   "devDependencies": {
     "@types/jest": "^24.0.23",
