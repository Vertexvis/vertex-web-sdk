{
  "name": "@vertexvis/stream-api",
  "version": "0.9.25",
  "description": "A websocket client for interacting with Vertex's stream API.",
  "license": "MIT",
  "author": "Vertex Developers <support@vertexvis.com> (https://developer.vertexvis.com)",
  "homepage": "https://github.com/Vertexvis/vertex-web-sdk#readme",
  "repository": {
    "type": "git",
    "url": "git+https://github.com/Vertexvis/vertex-web-sdk.git"
  },
  "bugs": {
    "url": "https://github.com/Vertexvis/vertex-web-sdk/issues"
  },
  "main": "./dist/bundle.cjs.js",
  "module": "./dist/bundle.esm.js",
  "typings": "./dist/index.d.ts",
  "publishConfig": {
    "registry": "https://registry.npmjs.org",
    "access": "public"
  },
  "sideEffects": false,
  "files": [
    "dist/*",
    "!dist/**/__tests__"
  ],
  "scripts": {
    "clean": "rm -fr ./dist && mkdir ./dist",
    "prebuild": "yarn clean",
    "build": "rollup --config ./rollup.config.js --silent",
    "format": "yarn lint --fix",
    "lint": "eslint --ext .ts,.tsx,.js,.jsx --ignore-path ../../.gitignore .",
    "start": "jest --watch",
    "test": "jest",
    "test:coverage": "yarn test --coverage"
  },
  "dependencies": {
<<<<<<< HEAD
    "@vertexvis/frame-streaming-protos": "^0.4.2",
    "@vertexvis/utils": "0.9.25"
=======
    "@vertexvis/frame-streaming-protos": "^0.5.1",
    "@vertexvis/utils": "0.9.24"
>>>>>>> c6cdc21a
  },
  "devDependencies": {
    "@types/jest": "^26.0.20",
    "@vertexvis/eslint-config-vertexvis-typescript": "^0.4.0",
    "@vertexvis/jest-config-vertexvis": "^0.5.0",
    "@vertexwebsdk/build": "0.9.25",
    "eslint": "^7.20.0",
    "jest": "^26.6.3",
    "protobufjs": "^6.9.0",
    "rollup": "^1.19.4",
    "ts-jest": "^26.5.2",
    "tslib": "^2.1.0",
    "typescript": "^4.2.2"
  },
  "peerDependencies": {
    "protobufjs": ">=6.9.0 <7.0.0",
    "tslib": ">=2.1.0"
  }
}<|MERGE_RESOLUTION|>--- conflicted
+++ resolved
@@ -35,13 +35,8 @@
     "test:coverage": "yarn test --coverage"
   },
   "dependencies": {
-<<<<<<< HEAD
-    "@vertexvis/frame-streaming-protos": "^0.4.2",
+    "@vertexvis/frame-streaming-protos": "^0.5.1",
     "@vertexvis/utils": "0.9.25"
-=======
-    "@vertexvis/frame-streaming-protos": "^0.5.1",
-    "@vertexvis/utils": "0.9.24"
->>>>>>> c6cdc21a
   },
   "devDependencies": {
     "@types/jest": "^26.0.20",
