import { once } from './eventTargets';

/**
 * Returns a promise that resolves successfully after the given delay.
 *
 * @param ms The delay in milliseconds.
 */
export function delay(ms: number): Promise<void>;

/**
 * Delays the resolution of `promise` by the given delay.
 *
 * @param ms The delay in milliseconds.
 * @param promise The promise to delay.
 */
export function delay<T>(ms: number, promise: Promise<T>): Promise<T>;

export async function delay(...args: unknown[]): Promise<unknown> {
  const ms = args[0];

  if (typeof ms === 'number') {
    const promise = args[1];
    const delay = new Promise((resolve) => setTimeout(resolve, ms));
    if (promise != null) {
      await delay;
      return promise;
    } else {
      return delay;
    }
  } else {
    return Promise.reject(
      new TypeError('First argument to `delay` must be a number')
    );
  }
}

/**
 * Returns a promise that will reject after the given duration.
 *
 * @param ms A duration in milliseconds.
 */
export function timeout(ms: number): Promise<void>;

/**
 * Assigns a timeout to the given promise, where if the promise doesn't complete
 * within the given duration an exception will be thrown.
 *
 * @param ms The timeout, in milliseconds.
 * @param promise The promise to assign a timeout to.
 */
export function timeout<T>(ms: number, promise: Promise<T>): Promise<T>;

export async function timeout(...args: unknown[]): Promise<unknown> {
  const ms = args[0];

  if (typeof ms === 'number') {
    const promise = args[1];
    // eslint-disable-next-line @typescript-eslint/no-explicit-any
    let timer: any;
    const timeout = new Promise((_, reject) => {
      timer = setTimeout(
        () => reject(new Error(`Promise timed out after ${ms}ms`)),
        ms
      );
    });
    if (promise != null) {
      const res = await Promise.race([promise, timeout]);
      clearTimeout(timer);
      return res;
    } else {
      return timeout;
    }
  } else {
    return Promise.reject('First argument to `timeout` must be a number');
  }
}

interface RetryOptions {
<<<<<<< HEAD
  delaysInMs?: number[];
  maxRetries?: number;
  abort?: AbortController;
=======
  /**
   * An array of delays that are used between each retry attempt.
   */
  delaysInMs?: number[];

  /**
   * The maximum number of retries that will be attempted.
   */
  maxRetries?: number;
>>>>>>> 6dabbd32
}

/**
 * Executes and reattempts execution of an asynchronous function if it throws an
 * error. By default, this function will only retry once and reexecute
 * immediately after the previous execution throws. You can configure the number
 * of retry attempts and delays with the `maxRetries` and `delaysInMs` options.
 *
 * The `delaysInMs` is an array of delays in milliseconds for each retry
 * attempt. If there are more retry attempts than delays, the last delay will be
 * used.
 *
 * @param process The process to execute.
 * @param opts Options to configure retry behavior.
 * @returns A promise that resolves with a successful value, or the original
 *  rejected value if the process fails.
 */
export async function retry<T>(
  process: () => Promise<T>,
  opts: RetryOptions = {}
): Promise<T> {
  async function execute<T>(
    attempt: number,
    process: () => Promise<T>,
    opts: RetryOptions
  ): Promise<T> {
    const { delaysInMs = [], maxRetries = 1 } = opts;

    try {
      const delayInMs =
        attempt === 0 || delaysInMs.length === 0
          ? 0
          : delaysInMs[Math.min(attempt - 1, delaysInMs.length - 1)];
      await delay(delayInMs);
      return await process();
    } catch (e) {
      if (attempt < maxRetries) {
        return await execute(attempt + 1, process, opts);
      } else throw e;
    }
  }

  return execute(0, process, opts);
}

/**
 * Returns a promise that either resolves with the result of `promise`, or a
 * value that indicates the execution was aborted.
 *
 * **Note:** Because Promises in JS cannot be canceled, an abort signal will not
 * cancel the execution of the promise.
 *
 * @param signal A signal that communicates the process should be aborted.
 * @param promise A promise who's value will be returned if not aborted.
 * @returns A value indicating if the process was aborted, or the value of
 * `promise`.
 */
export async function abort<T>(
  signal: AbortSignal,
  promise: Promise<T>
): Promise<{ aborted: true } | { aborted: false; result: T }> {
  const controller = new AbortController();
  const pendingAbort = once(signal, 'abort', { signal: controller.signal });
  const result = await Promise.race([promise, pendingAbort]);

  if (isAbortEvent(result)) {
    return { aborted: true };
  } else {
    controller.abort();
    return { aborted: false, result };
  }
}

function isAbortEvent(obj: unknown): obj is Event {
  if (obj instanceof Event) {
    return obj.type === 'abort';
  } else return false;
}<|MERGE_RESOLUTION|>--- conflicted
+++ resolved
@@ -76,11 +76,6 @@
 }
 
 interface RetryOptions {
-<<<<<<< HEAD
-  delaysInMs?: number[];
-  maxRetries?: number;
-  abort?: AbortController;
-=======
   /**
    * An array of delays that are used between each retry attempt.
    */
@@ -90,7 +85,6 @@
    * The maximum number of retries that will be attempted.
    */
   maxRetries?: number;
->>>>>>> 6dabbd32
 }
 
 /**
