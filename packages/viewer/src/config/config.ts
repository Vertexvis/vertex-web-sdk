--- conflicted
+++ resolved
@@ -1,12 +1,7 @@
 import { Objects, DeepPartial } from '@vertexvis/utils';
 import { Environment } from './environment';
-<<<<<<< HEAD
-import { Flags } from '../types';
+import { Flags, Events } from '../types';
 import { FrameDeliverySettings, StreamAttributes } from '@vertexvis/stream-api';
-=======
-import { Flags, Events } from '../types';
-import { FrameDeliverySettings } from '@vertexvis/stream-api';
->>>>>>> 11021bdd
 import {
   AdaptiveRenderingSettings,
   QualityOfServiceSettings,
@@ -20,11 +15,8 @@
 export interface Config {
   network: NetworkConfig;
   flags: Flags.Flags;
-<<<<<<< HEAD
   streamAttributes: StreamAttributes;
-=======
   events: Events.EventConfig;
->>>>>>> 11021bdd
   EXPERIMENTAL_frameDelivery: Omit<
     FrameDeliverySettings,
     'rateLimitingEnabled'
@@ -43,11 +35,8 @@
     renderingHost: 'wss://stream.platdev.vertexvis.io',
   },
   flags: Flags.defaultFlags,
-<<<<<<< HEAD
   streamAttributes: {},
-=======
   events: Events.defaultEventConfig,
->>>>>>> 11021bdd
   EXPERIMENTAL_frameDelivery: {},
   EXPERIMENTAL_adaptiveRendering: {},
   EXPERIMENTAL_qualityOfService: {},
@@ -59,11 +48,8 @@
     renderingHost: 'wss://stream.platprod.vertexvis.io',
   },
   flags: Flags.defaultFlags,
-<<<<<<< HEAD
   streamAttributes: {},
-=======
   events: Events.defaultEventConfig,
->>>>>>> 11021bdd
   EXPERIMENTAL_frameDelivery: {},
   EXPERIMENTAL_adaptiveRendering: {},
   EXPERIMENTAL_qualityOfService: {},
