--- conflicted
+++ resolved
@@ -1,22 +1,12 @@
-<<<<<<< HEAD
-import { Uri, UUID } from '@vertexvis/utils';
-import { CommandContext, Command } from './command';
-import { Disposable } from '@vertexvis/utils';
-=======
 import { vertexvis } from '@vertexvis/frame-streaming-protos';
->>>>>>> 291d04e6
 import { Dimensions } from '@vertexvis/geometry';
-import { Disposable, Uri } from '@vertexvis/utils';
+import { Disposable, Uri, UUID } from '@vertexvis/utils';
 import { UrlDescriptor } from '@vertexvis/stream-api';
 import { InvalidCredentialsError } from '../errors';
-<<<<<<< HEAD
-import { vertexvis } from '@vertexvis/frame-streaming-protos';
+import { CommandContext, Command } from './command';
+import { CommandRegistry } from './commandRegistry';
 import { OperationDefinition } from '../scenes/operations';
 import { BuiltQuery, ItemSelector } from '../scenes/selectors';
-=======
-import { CommandContext, Command } from './command';
-import { CommandRegistry } from './commandRegistry';
->>>>>>> 291d04e6
 
 export interface ConnectOptions {
   sceneId?: string;
@@ -48,14 +38,23 @@
   };
 }
 
+export function startStream(
+  dimensions: Dimensions.Dimensions
+): Command<Promise<vertexvis.protobuf.stream.IStreamResponse>> {
+  return ({ stream }: CommandContext) => {
+    return stream.startStream({
+      width: dimensions.width,
+      height: dimensions.height,
+    });
+  };
+}
+
 export function createSceneAlteration(
   sceneViewId: UUID.UUID,
   query: BuiltQuery,
-  operations: OperationDefinition[],
-  givenRequestId?: UUID.UUID
+  operations: OperationDefinition[]
 ): Command<Promise<vertexvis.protobuf.stream.IStreamResponse>> {
   return ({ stream }: CommandContext) => {
-    const requestId: UUID.UUID = givenRequestId || UUID.create();
     const pbOperations: vertexvis.protobuf.stream.ISceneOperation[] = [
       buildSceneOperation(query, operations),
     ];
@@ -66,7 +65,7 @@
       operations: pbOperations,
     };
 
-    return stream.createSceneAlteration(requestId, request);
+    return stream.createSceneAlteration(request);
   };
 }
 
@@ -170,23 +169,6 @@
   });
 }
 
-export function startStream(
-  dimensions: Dimensions.Dimensions
-): Command<Promise<vertexvis.protobuf.stream.IStreamResponse>> {
-<<<<<<< HEAD
-  return async ({ stream }: CommandContext) => {
-    const startStream = await stream.startStream({
-=======
-  return ({ stream }: CommandContext) => {
-    return stream.startStream({
->>>>>>> 291d04e6
-      width: dimensions.width,
-      height: dimensions.height,
-    });
-    return Promise.resolve(startStream);
-  };
-}
-
 export function registerCommands(commands: CommandRegistry): void {
   commands.register('stream.connect', connect);
   commands.register('stream.start', startStream);
