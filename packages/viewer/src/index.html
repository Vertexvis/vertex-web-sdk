--- conflicted
+++ resolved
@@ -104,7 +104,6 @@
       //   }
       // }
 
-<<<<<<< HEAD
       // viewer.addEventListener('tap', async function (event) {
       //   const viewer = document.querySelector('#viewer');
       //   const { position } = event.detail;
@@ -204,27 +203,4 @@
   </vertex-viewer>
 </body>
 
-=======
-    <script type="module">
-
-      window.addEventListener('DOMContentLoaded', () => {
-        main();
-      });
-
-      async function main() {
-        await window.customElements.whenDefined('vertex-viewer');
-        const viewer = document.querySelector('#viewer');
-      }
-    </script>
-  </head>
-
-  <body>
-    <vertex-viewer
-      id="viewer"
-      config-env="platdev"
-      client-id="clientId"
-      src="urn:vertexvis:stream-key:key"
-    ></vertex-viewer>
-  </body>
->>>>>>> fab37b1b
 </html>