--- conflicted
+++ resolved
@@ -81,41 +81,25 @@
     handler.dispose();
   });
 
-<<<<<<< HEAD
   it('begins a drag of primary interaction if the primary mouse has moved more than 2 pixels', async () => {
     await simulatePrimaryInteractions(50);
-=======
-  it('begins a drag of primary interaction if the primary mouse has moved 2 pixels', () => {
-    simulatePrimaryInteractions();
->>>>>>> 5250ba1f
 
     expect(rotateInteraction.beginDrag).toHaveBeenCalledTimes(1);
     expect(rotateInteraction.drag).toHaveBeenCalledTimes(1);
     expect(rotateInteraction.endDrag).toHaveBeenCalledTimes(1);
   });
 
-<<<<<<< HEAD
   it('begins a drag of pan interaction if the secondary mouse has moved more than 2 pixels', async () => {
     await simulateSecondaryInteractions(50);
-=======
-  it('begins a drag of pan interaction if the secondary mouse has moved 2 pixels', () => {
-    simulateSecondaryInteractions();
->>>>>>> 5250ba1f
 
     expect(panInteraction.beginDrag).toHaveBeenCalledTimes(1);
     expect(panInteraction.drag).toHaveBeenCalledTimes(1);
     expect(panInteraction.endDrag).toHaveBeenCalledTimes(1);
   });
 
-<<<<<<< HEAD
   it('removes window listeners on mouse up', async () => {
     await simulatePrimaryInteractions(50);
-    window.dispatchEvent(mouseMovePrimaryButton2);
-=======
-  it('removes window listeners on mouse up', () => {
-    simulatePrimaryInteractions();
     window.dispatchEvent(mouseMovePrimaryButton);
->>>>>>> 5250ba1f
 
     expect(rotateInteraction.drag).toHaveBeenCalledTimes(1);
   });
@@ -178,13 +162,8 @@
     interactionDelay?: number
   ): Promise<void> {
     div.dispatchEvent(mouseDown);
-<<<<<<< HEAD
-    window.dispatchEvent(mouseMovePrimaryButton1);
-    window.dispatchEvent(mouseMovePrimaryButton2);
+    window.dispatchEvent(mouseMovePrimaryButton);
     await delay(interactionDelay || 0);
-=======
-    window.dispatchEvent(mouseMovePrimaryButton);
->>>>>>> 5250ba1f
     window.dispatchEvent(mouseUp);
   }
 
@@ -192,13 +171,8 @@
     interactionDelay?: number
   ): Promise<void> {
     div.dispatchEvent(mouseDown);
-<<<<<<< HEAD
-    window.dispatchEvent(mouseMoveSecondaryButton1);
-    window.dispatchEvent(mouseMoveSecondaryButton2);
+    window.dispatchEvent(mouseMoveSecondaryButton);
     await delay(interactionDelay || 0);
-=======
-    window.dispatchEvent(mouseMoveSecondaryButton);
->>>>>>> 5250ba1f
     window.dispatchEvent(mouseUp);
   }
 
