jest.mock('../imageLoaders');

import { Dimensions } from '@vertexvis/geometry';

import * as Fixtures from '../../../testing/fixtures';
import { TimingMeter } from '../../meters';
import { Viewport } from '../../types';
import {
  CanvasRenderer,
  createCanvasRenderer,
  DrawFrame,
  measureCanvasRenderer,
} from '../canvas';
import { loadImageBytes } from '../imageLoaders';

// eslint-disable-next-line @typescript-eslint/no-non-null-assertion
const canvas = new HTMLCanvasElement().getContext('2d')!;
const image = {
  image: { width: 100, height: 50, close: jest.fn() },
  dispose: jest.fn(),
};

const drawFrame1: DrawFrame = {
  canvas,
  canvasDimensions: Dimensions.create(100, 50),
  frame: Fixtures.makePerspectiveFrame(),
  viewport: new Viewport(100, 50),
};

const drawFrame2: DrawFrame = {
  canvas,
  canvasDimensions: Dimensions.create(100, 50),
  frame: Fixtures.makePerspectiveFrame(),
  viewport: new Viewport(100, 50),
};

const drawFrame3: DrawFrame = {
  canvas,
  canvasDimensions: Dimensions.create(100, 50),
  frame: Fixtures.makePerspectiveFrame(),
  viewport: new Viewport(100, 50),
  beforeDraw: jest.fn(),
};

const drawFrame4: DrawFrame = {
  canvas,
  canvasDimensions: Dimensions.create(100, 50),
<<<<<<< HEAD
  frame: Fixtures.makeFrame(),
=======
  dimensions: Dimensions.create(500, 500),
  frame: Fixtures.makePerspectiveFrame(),
>>>>>>> a36b43ed
  viewport: new Viewport(100, 50),
  beforeDraw: jest.fn(),
  predicate: jest.fn(() => false),
};

describe(createCanvasRenderer, () => {
  (loadImageBytes as jest.Mock).mockResolvedValue(image);

  beforeEach(() => {
    jest.clearAllMocks();
  });

  it('draws the next frame', async () => {
    const renderer = createCanvasRenderer();
    const drawImage = jest.spyOn(canvas, 'drawImage');
    const result = await renderer(drawFrame1);
    expect(result).toBeDefined();
    expect(drawImage).toHaveBeenCalled();
  });

  it('skips drawing previous frames', async () => {
    const renderer = createCanvasRenderer();
    const drawImage = jest.spyOn(canvas, 'drawImage');

    await renderer(drawFrame2);
    await renderer(drawFrame1);

    expect(drawImage).toHaveBeenCalledTimes(1);
  });

  it('calls provided before draw callback', async () => {
    const renderer = createCanvasRenderer();
    const drawImage = jest.spyOn(canvas, 'drawImage');

    await renderer(drawFrame3);

    expect(drawImage).toHaveBeenCalledTimes(1);
    expect(drawFrame3.beforeDraw).toHaveBeenCalledTimes(1);
  });

  it('skips drawing if predicate fails', async () => {
    const renderer = createCanvasRenderer();
    const drawImage = jest.spyOn(canvas, 'drawImage');

    await renderer(drawFrame4);

    expect(drawImage).not.toHaveBeenCalled();
  });

  it('disposes loaded image', async () => {
    const renderer = createCanvasRenderer();
    await renderer(drawFrame1);
    expect(image.dispose).toHaveBeenCalled();
  });
});

describe(measureCanvasRenderer, () => {
  const reportIntervalInMs = 10;

  const renderer: CanvasRenderer = () =>
    Promise.resolve(Fixtures.makePerspectiveFrame());
  const meter = new TimingMeter('timer');
  const measurement = { startTime: 0, duration: 1000 };

  jest.spyOn(meter, 'takeMeasurements').mockReturnValue([measurement]);

  beforeEach(() => {
    jest.clearAllMocks();
  });

  afterEach(() => {
    jest.useRealTimers();
  });

  it('reports timings to api', () => {
    jest.useFakeTimers();

    const callback = jest.fn();
    const render = measureCanvasRenderer(
      meter,
      renderer,
      false,
      callback,
      reportIntervalInMs
    );

    render(drawFrame1);
    jest.advanceTimersByTime(reportIntervalInMs);

    expect(callback).toHaveBeenCalledWith(
      expect.arrayContaining([measurement])
    );
  });

  it('stops reporting timer after last render', async () => {
    jest.useFakeTimers();

    const callback = jest.fn();
    const render = measureCanvasRenderer(
      meter,
      renderer,
      false,
      callback,
      reportIntervalInMs
    );

    render(drawFrame1);
    await render(drawFrame2);
    jest.advanceTimersByTime(reportIntervalInMs);

    expect(callback).toHaveBeenCalledTimes(1);
  });
});<|MERGE_RESOLUTION|>--- conflicted
+++ resolved
@@ -45,12 +45,7 @@
 const drawFrame4: DrawFrame = {
   canvas,
   canvasDimensions: Dimensions.create(100, 50),
-<<<<<<< HEAD
-  frame: Fixtures.makeFrame(),
-=======
-  dimensions: Dimensions.create(500, 500),
   frame: Fixtures.makePerspectiveFrame(),
->>>>>>> a36b43ed
   viewport: new Viewport(100, 50),
   beforeDraw: jest.fn(),
   predicate: jest.fn(() => false),
