import { BoundingBox, BoundingSphere, Vector3 } from '@vertexvis/geometry';
import { StreamApi } from '@vertexvis/stream-api';
import { UUID } from '@vertexvis/utils';

import { FrameDecoder } from '../mappers';
import { constrainViewVector } from '../rendering/vectors';
import { DEFAULT_TIMEOUT_IN_MS } from '../stream/dispatcher';
import {
  Animation,
  ClippingPlanes,
  FlyTo,
  FrameCamera,
  FrameCameraBase,
  FrameOrthographicCamera,
  FramePerspectiveCamera,
  StandardView,
} from '../types';
import { withPositionAndViewVector } from '../types/frameCamera';
import { CameraRenderResult } from './cameraRenderResult';
import { buildFlyToOperation } from './mapper';

const PI_OVER_360 = 0.008726646259972;

interface CameraRenderOptions {
  animation?: Animation.Animation;
}

export class TerminalFlyToExecutor {
  public constructor(private flyToOptions?: FlyTo.FlyToOptions) {}

  public build(): FlyTo.FlyToOptions | undefined {
    return this.flyToOptions;
  }
}

export class FlyToExecutor {
  private flyToOptions?: FlyTo.FlyToOptions;

  public withItemId(id: string): TerminalFlyToExecutor {
    return new TerminalFlyToExecutor({
      flyTo: {
        type: 'internal',
        data: id,
      },
    });
  }

  public withSuppliedId(id: string): TerminalFlyToExecutor {
    return new TerminalFlyToExecutor({
      flyTo: {
        type: 'supplied',
        data: id,
      },
    });
  }

  public withCamera(camera: FrameCamera.FrameCamera): TerminalFlyToExecutor {
    return new TerminalFlyToExecutor({
      flyTo: {
        type: 'camera',
        data: camera,
      },
    });
  }

  public withBoundingBox(
    boundingBox: BoundingBox.BoundingBox
  ): TerminalFlyToExecutor {
    return new TerminalFlyToExecutor({
      flyTo: {
        type: 'bounding-box',
        data: boundingBox,
      },
    });
  }

  public build(): FlyTo.FlyToOptions | undefined {
    return this.flyToOptions;
  }
}

export interface FlyToParams {
  itemId?: string;
  camera?: FrameCamera.FrameCamera;
  boundingBox?: BoundingBox.BoundingBox;
  itemSuppliedId?: string;
}

/**
 * The `Camera` class contains properties that reflect a world space position, a
 * view direction (lookAt), and normalized vector representing the up direction.
 *
 * It also provides utility methods to update orientation of the camera and
 * rerender the scene.
 *
 * This class in intended to treated as an immutable type. Any mutations return
 * a new instance of the class with the updated properties.
 */
export abstract class Camera {
  public constructor(
    protected stream: StreamApi,
    protected aspect: number,
    private data: FrameCamera.FrameCamera,
    protected boundingBox: BoundingBox.BoundingBox,
    protected decodeFrame: FrameDecoder,
    protected flyToOptions?: FlyTo.FlyToOptions
  ) {}

  protected fitCameraToBoundingBox(
    boundingBox: BoundingBox.BoundingBox,
    distance: number,
    viewVector: Vector3.Vector3
  ): Camera {
    const vvec = Vector3.scale(distance, Vector3.normalize(viewVector));

    const lookAt = BoundingBox.center(boundingBox);
    const position = Vector3.subtract(lookAt, vvec);

    return this.update({ lookAt, position, viewVector: vvec });
  }

  /**
   * Returns the distance from the camera's position to the center
   * of the provided bounding box (or the scene's visible bounding box if not provided).
   *
   * @param boundingBox - The bounding box to determine distance from.
   */
  public signedDistanceToBoundingBoxCenter(
    boundingBox?: BoundingBox.BoundingBox
  ): number {
    const { position, viewVector } = withPositionAndViewVector(this.data);

    const boundingBoxCenter = BoundingBox.center(
      boundingBox ?? this.boundingBox
    );
    const cameraToCenter = Vector3.subtract(boundingBoxCenter, position);

    return (
      Vector3.dot(viewVector, cameraToCenter) / Vector3.magnitude(viewVector)
    );
  }

  /**
   * Specifies that the next render of the camera will be repositioned to one of
   * the options specified in `options`.
   *
   * @param paramsOrQuery An object or query describing how the camera should
   * be positioned.
   */
  public flyTo(
    paramsOrQuery: FlyToParams | ((q: FlyToExecutor) => TerminalFlyToExecutor)
  ): Camera {
    if (typeof paramsOrQuery !== 'function') {
      return this.updateFlyToOptions({
        flyTo: this.buildFlyToType(paramsOrQuery),
      });
    } else {
      return this.updateFlyToOptions(
        paramsOrQuery(new FlyToExecutor()).build()
      );
    }
  }

  public viewAll(): Camera {
    return this.fitToBoundingBox(this.boundingBox);
  }

  /**
   * Queues the rendering for a new frame using this camera. The returned
   * promise will resolve when a frame is received that contains this camera.
   */
  public async render(
    renderOptions?: CameraRenderOptions
  ): Promise<CameraRenderResult> {
    if (this.flyToOptions == null && renderOptions != null) {
      this.flyToOptions = {
        flyTo: {
          type: 'camera',
          data: this.data,
        },
      };
    }

    try {
      const corrId = UUID.create();
      if (this.flyToOptions != null) {
        const payload = buildFlyToOperation(
          corrId,
          this.flyToOptions,
          renderOptions?.animation
        );
        const flyToResponse = await this.stream.flyTo(payload, true);

        return new CameraRenderResult(
          this.stream,
          this.decodeFrame,
          {
            correlationId: corrId,
            animationId: flyToResponse.flyTo?.animationId?.hex || undefined,
          },
          renderOptions?.animation?.milliseconds != null
            ? renderOptions.animation.milliseconds + DEFAULT_TIMEOUT_IN_MS
            : undefined
        );
      } else {
        this.stream.replaceCamera({
          camera: FrameCamera.toProtobuf(this.data),
          frameCorrelationId: { value: corrId },
        });

        return new CameraRenderResult(this.stream, this.decodeFrame, {
          correlationId: corrId,
        });
      }
    } catch (e) {
      console.warn('Error when performing render: ', e);
      throw e;
    }
  }

  /**
   * Repositions the camera by rotating its current position around an axis.
   *
   * @param angleInRadians The angle, in radians, to rotate.
   * @param axis A normalized vector to rotate around.
   */
  public rotateAroundAxis(
    angleInRadians: number,
    axis: Vector3.Vector3
  ): Camera {
    return this.rotateAroundAxisAtPoint(angleInRadians, this.data.lookAt, axis);
  }

  /**
   * Updates the `position` and `up` vectors of the camera to the given standard
   * view.
   *
   * @param standardView The standard view to apply.
   * @returns A new camera.
   */
  public standardView(standardView: StandardView): Camera {
    return this.update({
      position: standardView.position,
      viewVector: Vector3.subtract(Vector3.origin(), standardView.position),
      lookAt: Vector3.origin(),
      up: standardView.up,
    });
  }

  private buildFlyToType(options: FlyToParams): FlyTo.FlyToType {
    if (options.boundingBox != null) {
      return { type: 'bounding-box', data: options.boundingBox };
    } else if (options.camera != null) {
      return { type: 'camera', data: options.camera };
    } else if (options.itemId != null) {
      return { type: 'internal', data: options.itemId };
    } else if (options.itemSuppliedId != null) {
      return { type: 'supplied', data: options.itemSuppliedId };
    } else {
      throw new Error('Fly to must specify at least one option.');
    }
  }

  protected computeClippingPlanes(
    camera: FrameCamera.FrameCamera
  ): ClippingPlanes.ClippingPlanes {
    return ClippingPlanes.fromBoundingBoxAndLookAtCamera(
      this.boundingBox,
      camera
    );
  }

  /**
   * Repositions the camera by rotating its current position around an axis
   * defined at a specific world point.
   *
   * @param angleInRadians The angle, in radians, to rotate.
   * @param point The point in world space to place the axis at.
   * @param axis A normalized vector to rotate around.
   */
  public abstract rotateAroundAxisAtPoint(
    angleInRadians: number,
    point: Vector3.Vector3,
    axis: Vector3.Vector3
  ): Camera;

  /**
   * Updates the position of the camera such that the given bounding box will
   * be contained within the camera's view.
   *
   * @param boundingBox The bounding box to position to.
   */
  public abstract fitToBoundingBox(
    boundingBox: BoundingBox.BoundingBox
  ): Camera;

  public abstract get position(): Vector3.Vector3;
  public abstract get lookAt(): Vector3.Vector3;
  public abstract get up(): Vector3.Vector3;
  public abstract get near(): number;
  public abstract get far(): number;
  public abstract get aspectRatio(): number;
  public abstract get viewVector(): Vector3.Vector3;

  /**
   * Shifts the position of the camera by the given delta.
   *
   * @param delta The number of units to shift the camera on the X, Y, and Z
   * axis.
   */
  public abstract moveBy(delta: Vector3.Vector3): Camera;

  /**
   * Updates the `position`, `lookAt` and/or `up` vectors of the camera.
   *
   * @param camera The values to update the camera to.
   */
  public abstract update(camera: Partial<FrameCamera.FrameCamera>): Camera;

  /**
   * Returns a `FrameCameraBase` representation.
   */
  public abstract toFrameCamera(): FrameCameraBase;

  protected abstract updateFlyToOptions(
    flyToOptions?: FlyTo.FlyToOptions
  ): Camera;
}

export class PerspectiveCamera
  extends Camera
  implements FrameCamera.PerspectiveFrameCamera
{
  public constructor(
    stream: StreamApi,
    aspect: number,
    private perspectiveData: FrameCamera.PerspectiveFrameCamera,
    boundingBox: BoundingBox.BoundingBox,
    decodeFrame: FrameDecoder,
    flyToOptions?: FlyTo.FlyToOptions
  ) {
    super(
      stream,
      aspect,
      perspectiveData,
      boundingBox,
      decodeFrame,
      flyToOptions
    );
  }

  /**
   * Shifts the position of the camera by the given delta.
   *
   * @param delta The number of units to shift the camera on the X, Y, and Z
   * axis.
   */
  public moveBy(delta: Vector3.Vector3): Camera {
    return this.update({
      position: Vector3.add(this.position, delta),
      lookAt: Vector3.add(this.lookAt, delta),
    });
  }

  public rotateAroundAxisAtPoint(
    angleInRadians: number,
    point: Vector3.Vector3,
    axis: Vector3.Vector3
  ): Camera {
    return this.update({
      position: Vector3.rotateAboutAxis(
        angleInRadians,
        this.position,
        axis,
        point
      ),
      lookAt: Vector3.rotateAboutAxis(angleInRadians, this.lookAt, axis, point),
      up: Vector3.rotateAboutAxis(
        angleInRadians,
        this.up,
        axis,
        Vector3.origin()
      ),
    });
  }

  public fitToBoundingBox(boundingBox: BoundingBox.BoundingBox): Camera {
<<<<<<< HEAD
    const radius =
      1.1 *
      Vector3.magnitude(
        Vector3.subtract(boundingBox.max, BoundingBox.center(boundingBox))
      );

    // ratio of the height of the frustum to the distance along the view vector
    let hOverD = Math.tan(this.fovY * PI_OVER_360);

    if (this.aspect < 1.0) {
      hOverD *= this.aspect;
    }

    const distance = Math.abs(radius / hOverD);

    return super.fitCameraToBoundingBox(boundingBox, distance, this.viewVector);
=======
    return super.fitCameraToBoundingBox(
      boundingBox,
      this.fovY ?? 45,
      this.viewVector
    );
>>>>>>> a36b43ed
  }

  public update(camera: Partial<FrameCamera.FrameCamera>): Camera {
    return new PerspectiveCamera(
      this.stream,
      this.aspect,
      { ...this.perspectiveData, ...camera },
      this.boundingBox,
      this.decodeFrame,
      this.flyToOptions
    );
  }

  public toFrameCamera(): FramePerspectiveCamera {
    return new FramePerspectiveCamera(
      this.position,
      this.lookAt,
      this.up,
      this.near,
      this.far,
      this.aspectRatio,
      this.fovY ?? 45
    );
  }

  public get viewVector(): Vector3.Vector3 {
    return Vector3.subtract(this.lookAt, this.position);
  }

  /**
   * The position vector for the camera, in world space coordinates.
   */
  public get position(): Vector3.Vector3 {
    return { ...this.perspectiveData.position };
  }

  /**
   * A normalized vector representing the up direction.
   */
  public get up(): Vector3.Vector3 {
    return { ...this.perspectiveData.up };
  }

  /**
   * A vector, in world space coordinates, of where the camera is pointed at.
   */
  public get lookAt(): Vector3.Vector3 {
    return { ...this.perspectiveData.lookAt };
  }

  /**
   * The camera's field of view.
   */
  public get fovY(): number | undefined {
    return this.perspectiveData.fovY;
  }

  /**
   * The aspect ratio of the camera.
   */
  public get aspectRatio(): number {
    return this.aspect;
  }

  /**
   * The camera's near clipping plane.
   */
  public get near(): number {
    const { near } = this.computeClippingPlanes(this.perspectiveData);
    return near;
  }

  /**
   * The camera's far clipping plane.
   */
  public get far(): number {
    const { far } = this.computeClippingPlanes(this.perspectiveData);
    return far;
  }

  protected updateFlyToOptions(
    flyToOptions?: FlyTo.FlyToOptions
  ): PerspectiveCamera {
    return new PerspectiveCamera(
      this.stream,
      this.aspect,
      this.perspectiveData,
      this.boundingBox,
      this.decodeFrame,
      flyToOptions
    );
  }
}

export class OrthographicCamera
  extends Camera
  implements FrameCamera.OrthographicFrameCamera
{
  public constructor(
    stream: StreamApi,
    aspect: number,
    private orthographicData: FrameCamera.OrthographicFrameCamera,
    boundingBox: BoundingBox.BoundingBox,
    decodeFrame: FrameDecoder,
    flyToOptions?: FlyTo.FlyToOptions
  ) {
    super(
      stream,
      aspect,
      orthographicData,
      boundingBox,
      decodeFrame,
      flyToOptions
    );
  }

  /**
   * Shifts the position of the camera by the given delta.
   *
   * @param delta The number of units to shift the camera on the X, Y, and Z
   * axis.
   */
  public moveBy(delta: Vector3.Vector3): Camera {
    return this.update({
      lookAt: Vector3.add(this.lookAt, delta),
    });
  }

  public rotateAroundAxisAtPoint(
    angleInRadians: number,
    point: Vector3.Vector3,
    axis: Vector3.Vector3
  ): Camera {
    const updatedLookAt = Vector3.rotateAboutAxis(
      angleInRadians,
      this.lookAt,
      axis,
      point
    );
    const updatedPosition = Vector3.rotateAboutAxis(
      angleInRadians,
      this.position,
      axis,
      point
    );
    const viewVector = constrainViewVector(
      Vector3.subtract(updatedLookAt, updatedPosition),
      BoundingSphere.create(this.boundingBox)
    );

    return this.update({
      viewVector: viewVector,
      lookAt: updatedLookAt,
      up: Vector3.rotateAboutAxis(
        angleInRadians,
        this.up,
        axis,
        Vector3.origin()
      ),
    });
  }

  public fitToBoundingBox(boundingBox: BoundingBox.BoundingBox): Camera {
    const boundingSphere = BoundingSphere.create(boundingBox);

    const fitAll = super.fitCameraToBoundingBox(
      boundingBox,
      boundingSphere.radius,
      this.viewVector
    );

    return this.update({
      lookAt: fitAll.lookAt,
      viewVector: fitAll.viewVector,
      fovHeight: boundingSphere.radius * 2,
    });
  }

  public update(camera: Partial<FrameCamera.FrameCamera>): Camera {
    return new OrthographicCamera(
      this.stream,
      this.aspect,
      { ...this.orthographicData, ...camera },
      this.boundingBox,
      this.decodeFrame,
      this.flyToOptions
    );
  }

  public toFrameCamera(): FrameOrthographicCamera {
    return new FrameOrthographicCamera(
      constrainViewVector(
        this.viewVector,
        BoundingSphere.create(this.boundingBox)
      ),
      this.lookAt,
      this.up,
      this.near,
      this.far,
      this.aspectRatio,
      this.fovHeight
    );
  }

  public get viewVector(): Vector3.Vector3 {
    return { ...this.orthographicData.viewVector };
  }

  public get position(): Vector3.Vector3 {
    return Vector3.add(this.lookAt, Vector3.negate(this.viewVector));
  }

  /**
   * A normalized vector representing the up direction.
   */
  public get up(): Vector3.Vector3 {
    return { ...this.orthographicData.up };
  }

  /**
   * A vector, in world space coordinates, of where the camera is pointed at.
   */
  public get lookAt(): Vector3.Vector3 {
    return { ...this.orthographicData.lookAt };
  }

  /**
   * The camera's field of view.
   */
  public get fovHeight(): number {
    return this.orthographicData.fovHeight;
  }

  /**
   * The aspect ratio of the camera.
   */
  public get aspectRatio(): number {
    return this.aspect;
  }

  /**
   * The camera's near clipping plane.
   */
  public get near(): number {
    const { near } = this.computeClippingPlanes(this.orthographicData);
    return near;
  }

  /**
   * The camera's far clipping plane.
   */
  public get far(): number {
    const { far } = this.computeClippingPlanes(this.orthographicData);
    return far;
  }

  protected updateFlyToOptions(
    flyToOptions?: FlyTo.FlyToOptions
  ): OrthographicCamera {
    return new OrthographicCamera(
      this.stream,
      this.aspect,
      this.orthographicData,
      this.boundingBox,
      this.decodeFrame,
      flyToOptions
    );
  }
}<|MERGE_RESOLUTION|>--- conflicted
+++ resolved
@@ -385,7 +385,6 @@
   }
 
   public fitToBoundingBox(boundingBox: BoundingBox.BoundingBox): Camera {
-<<<<<<< HEAD
     const radius =
       1.1 *
       Vector3.magnitude(
@@ -393,7 +392,7 @@
       );
 
     // ratio of the height of the frustum to the distance along the view vector
-    let hOverD = Math.tan(this.fovY * PI_OVER_360);
+    let hOverD = Math.tan((this.fovY ?? 45) * PI_OVER_360);
 
     if (this.aspect < 1.0) {
       hOverD *= this.aspect;
@@ -402,13 +401,6 @@
     const distance = Math.abs(radius / hOverD);
 
     return super.fitCameraToBoundingBox(boundingBox, distance, this.viewVector);
-=======
-    return super.fitCameraToBoundingBox(
-      boundingBox,
-      this.fovY ?? 45,
-      this.viewVector
-    );
->>>>>>> a36b43ed
   }
 
   public update(camera: Partial<FrameCamera.FrameCamera>): Camera {
