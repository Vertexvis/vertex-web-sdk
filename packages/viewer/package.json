{
  "name": "@vertexvis/viewer",
  "version": "0.9.25",
  "description": "The Vertex SDK for viewing models.",
  "license": "MIT",
  "author": "Vertex Developers <support@vertexvis.com> (https://developer.vertexvis.com)",
  "homepage": "https://github.com/Vertexvis/vertex-web-sdk#readme",
  "repository": {
    "type": "git",
    "url": "git+https://github.com/Vertexvis/vertex-web-sdk.git"
  },
  "bugs": {
    "url": "https://github.com/Vertexvis/vertex-web-sdk/issues"
  },
  "main": "dist/index.cjs.js",
  "module": "dist/index.js",
  "es2015": "dist/esm/index.mjs",
  "es2017": "dist/esm/index.mjs",
  "types": "dist/types/index.d.ts",
  "collection": "dist/collection/collection-manifest.json",
  "collection:main": "dist/collection/index.js",
  "unpkg": "dist/viewer/viewer.js",
  "publishConfig": {
    "registry": "https://registry.npmjs.org",
    "access": "public"
  },
  "files": [
    "dist/",
    "loader/",
    "LICENSE"
  ],
  "scripts": {
    "clean": "rm -fr ./dist && mkdir ./dist",
    "prebuild": "yarn clean",
    "build": "stencil build --docs",
    "postbuild": "./scripts/postbuild.sh",
    "start": "stencil build --dev --watch --serve",
    "format": "yarn lint --fix",
    "lint": "eslint --ext .ts,.tsx,.js,.jsx --ignore-path .gitignore .",
    "test": "stencil test --spec",
    "test:watch": "stencil test --spec --watchAll",
    "test:coverage": "stencil test --spec --coverage .spec",
    "generate": "stencil generate",
    "generate:docs": "../../scripts/generate_docs.sh",
    "release:stage": "yarn generate:docs"
  },
  "dependencies": {
    "@juggle/resize-observer": "^3.3.0",
    "@types/classnames": "2.2.11",
<<<<<<< HEAD
    "@vertexvis/frame-streaming-protos": "^0.4.2",
    "@vertexvis/geometry": "0.9.25",
    "@vertexvis/stream-api": "0.9.25",
    "@vertexvis/utils": "0.9.25",
=======
    "@vertexvis/frame-streaming-protos": "^0.5.1",
    "@vertexvis/geometry": "0.9.24",
    "@vertexvis/stream-api": "0.9.24",
    "@vertexvis/utils": "0.9.24",
>>>>>>> c6cdc21a
    "classnames": "2.2.6",
    "protobufjs": "^6.9.0",
    "tslib": "^2.1.0",
    "zen-3d": "^0.0.1",
    "zen-3d-addons": "^0.0.3"
  },
  "devDependencies": {
    "@stencil/core": "^2.4.0",
    "@stencil/react-output-target": "^0.0.9",
    "@types/jest": "^26.0.20",
    "@vertexvis/eslint-config-vertexvis-typescript": "0.4.0",
    "@vertexvis/rollup-plugin-vertexvis-copyright": "0.3.0",
    "@vertexvis/typescript-config-vertexvis": "1.1.0",
    "@vertexwebsdk/build": "0.9.25",
    "eslint": "^7.20.0",
    "eslint-plugin-react": "^7.17.0",
    "jest": "^26.6.3",
    "rollup": "^1.19.4",
    "ts-jest": "^26.5.2",
    "typedoc": "^0.20.25",
    "typescript": "^4.2.2"
  }
}<|MERGE_RESOLUTION|>--- conflicted
+++ resolved
@@ -47,17 +47,10 @@
   "dependencies": {
     "@juggle/resize-observer": "^3.3.0",
     "@types/classnames": "2.2.11",
-<<<<<<< HEAD
-    "@vertexvis/frame-streaming-protos": "^0.4.2",
+    "@vertexvis/frame-streaming-protos": "^0.5.1",
     "@vertexvis/geometry": "0.9.25",
     "@vertexvis/stream-api": "0.9.25",
     "@vertexvis/utils": "0.9.25",
-=======
-    "@vertexvis/frame-streaming-protos": "^0.5.1",
-    "@vertexvis/geometry": "0.9.24",
-    "@vertexvis/stream-api": "0.9.24",
-    "@vertexvis/utils": "0.9.24",
->>>>>>> c6cdc21a
     "classnames": "2.2.6",
     "protobufjs": "^6.9.0",
     "tslib": "^2.1.0",
