--- conflicted
+++ resolved
@@ -45,17 +45,10 @@
   },
   "dependencies": {
     "@types/classnames": "2.2.3",
-<<<<<<< HEAD
     "@vertexvis/frame-streaming-protos": "^0.3.3",
-    "@vertexvis/geometry": "0.9.11",
-    "@vertexvis/stream-api": "0.9.11",
-    "@vertexvis/utils": "0.9.11",
-=======
-    "@vertexvis/frame-streaming-protos": "^0.3.0",
     "@vertexvis/geometry": "0.9.12",
     "@vertexvis/stream-api": "0.9.12",
     "@vertexvis/utils": "0.9.12",
->>>>>>> 11021bdd
     "classnames": "2.2.6",
     "protobufjs": "^6.9.0",
     "resize-observer-polyfill": "^1.5.1",
