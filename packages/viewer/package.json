{
  "name": "@vertexvis/viewer",
  "version": "0.19.1",
  "description": "The Vertex SDK for viewing models.",
  "license": "MIT",
  "author": "Vertex Developers <support@vertexvis.com> (https://developer.vertexvis.com)",
  "homepage": "https://github.com/Vertexvis/vertex-web-sdk#readme",
  "repository": {
    "type": "git",
    "url": "git+https://github.com/Vertexvis/vertex-web-sdk.git"
  },
  "bugs": {
    "url": "https://github.com/Vertexvis/vertex-web-sdk/issues"
  },
  "main": "dist/index.cjs.js",
  "module": "dist/components/index.js",
  "es2015": "dist/esm/index.mjs",
  "es2017": "dist/esm/index.mjs",
  "types": "dist/types/index.d.ts",
  "collection": "dist/collection/collection-manifest.json",
  "collection:main": "dist/collection/index.js",
  "unpkg": "dist/viewer/viewer.esm.js",
  "publishConfig": {
    "registry": "https://registry.npmjs.org",
    "access": "public"
  },
  "files": [
    "dist/",
    "loader/",
    "LICENSE"
  ],
  "scripts": {
    "clean": "rm -fr ./dist && mkdir ./dist",
    "prebuild": "yarn clean",
    "build": "stencil build --docs",
    "postbuild": "./scripts/postbuild.sh",
    "start": "stencil build --dev --watch --serve",
    "format": "yarn lint --fix",
    "lint": "eslint --ext .ts,.tsx,.js,.jsx --ignore-path .gitignore .",
    "test": "stencil test --spec --maxWorkers=50%",
    "test:watch": "stencil test --spec --watchAll --maxWorkers=50%",
    "test:ci": "stencil test --spec --coverage",
    "test:coverage": "stencil test --spec --coverage --maxWorkers=50%",
    "generate": "stencil generate",
    "generate:docs": "../../scripts/generate_docs.sh",
    "release:stage": "yarn generate:docs"
  },
  "dependencies": {
    "@improbable-eng/grpc-web": "^0.15.0",
    "@stencil/core": "^2.16.1",
    "@types/classnames": "^2.3.1",
<<<<<<< HEAD
    "@vertexvis/frame-streaming-protos": "^0.10.8",
    "@vertexvis/geometry": "0.19.0",
    "@vertexvis/html-templates": "0.19.0",
=======
    "@vertexvis/frame-streaming-protos": "^0.10.7",
    "@vertexvis/geometry": "0.19.1",
    "@vertexvis/html-templates": "0.19.1",
>>>>>>> 914c7d20
    "@vertexvis/scene-tree-protos": "^0.1.18",
    "@vertexvis/scene-view-protos": "^0.1.8",
    "@vertexvis/stream-api": "0.19.1",
    "@vertexvis/utils": "0.19.1",
    "@vertexvis/web-workers": "^0.1.0",
    "camel-case": "^4.1.2",
    "classnames": "^2.3.1",
    "date-fns": "^2.28.0",
    "fast-png": "^6.1.0",
    "google-protobuf": "3.19.4",
    "jwt-decode": "^3.1.2",
    "param-case": "^3.0.4",
    "protobufjs": "^7.2.4",
    "regl": "^2.1.0",
    "regl-shape": "^1.1.0",
    "requestidlecallback-polyfill": "^1.0.2",
    "resize-observer": "^1.0.4",
    "threads": "^1.7.0",
    "tslib": "^2.1.0"
  },
  "devDependencies": {
    "@stencil/react-output-target": "^0.3.1",
    "@stencil/vue-output-target": "^0.8.6",
    "@types/chance": "^1.1.1",
    "@types/google-protobuf": "^3.15.6",
    "@types/jest": "^27.5.1",
    "@types/jsonwebtoken": "^8.5.8",
    "@vertexvis/eslint-config-vertexvis-typescript": "^0.5.0",
    "@vertexvis/rollup-plugin-web-workers": "^0.1.0",
    "@vertexvis/typescript-config-vertexvis": "1.1.0",
    "@vertexwebsdk/build": "0.19.1",
    "abortcontroller-polyfill": "^1.7.3",
    "chance": "^1.1.8",
    "eslint": "^8.17.0",
    "eslint-plugin-react": "^7.30.0",
    "jest": "^27.5.1",
    "jsonwebtoken": "^9.0.0",
    "rollup": "^2.75.6",
    "rollup-plugin-commonjs": "^10.1.0",
    "rollup-plugin-node-resolve": "^5.2.0",
    "ts-jest": "^27.1.4",
    "ts-toolbelt": "^9.6.0",
    "typedoc": "^0.22.17",
    "typescript": "^4.5.4"
  }
}<|MERGE_RESOLUTION|>--- conflicted
+++ resolved
@@ -49,15 +49,9 @@
     "@improbable-eng/grpc-web": "^0.15.0",
     "@stencil/core": "^2.16.1",
     "@types/classnames": "^2.3.1",
-<<<<<<< HEAD
     "@vertexvis/frame-streaming-protos": "^0.10.8",
-    "@vertexvis/geometry": "0.19.0",
-    "@vertexvis/html-templates": "0.19.0",
-=======
-    "@vertexvis/frame-streaming-protos": "^0.10.7",
     "@vertexvis/geometry": "0.19.1",
     "@vertexvis/html-templates": "0.19.1",
->>>>>>> 914c7d20
     "@vertexvis/scene-tree-protos": "^0.1.18",
     "@vertexvis/scene-view-protos": "^0.1.8",
     "@vertexvis/stream-api": "0.19.1",
