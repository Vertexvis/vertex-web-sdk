--- conflicted
+++ resolved
@@ -45,11 +45,7 @@
   },
   "dependencies": {
     "@types/classnames": "2.2.3",
-<<<<<<< HEAD
-    "@vertexvis/frame-streaming-protos": "^0.4.0",
-=======
     "@vertexvis/frame-streaming-protos": "^0.4.1",
->>>>>>> 4f9a6f26
     "@vertexvis/geometry": "0.9.20",
     "@vertexvis/stream-api": "0.9.20",
     "@vertexvis/utils": "0.9.20",
