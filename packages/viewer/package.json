{
  "name": "@vertexvis/viewer",
  "version": "0.9.2",
  "description": "The Vertex SDK for viewing models.",
  "license": "MIT",
  "author": "Vertex Developers <support@vertexvis.com> (https://developer.vertexvis.com)",
  "homepage": "https://github.com/Vertexvis/vertex-web-sdk#readme",
  "repository": {
    "type": "git",
    "url": "git+https://github.com/Vertexvis/vertex-web-sdk.git"
  },
  "bugs": {
    "url": "https://github.com/Vertexvis/vertex-web-sdk/issues"
  },
  "main": "dist/index.js",
  "module": "dist/index.mjs",
  "es2015": "dist/esm/index.mjs",
  "es2017": "dist/esm/index.mjs",
  "types": "dist/types/index.d.ts",
  "collection": "dist/collection/collection-manifest.json",
  "collection:main": "dist/collection/index.js",
  "unpkg": "dist/viewer/viewer.js",
  "publishConfig": {
    "registry": "https://registry.npmjs.org",
    "access": "public"
  },
  "files": [
    "dist/",
    "loader/",
    "LICENSE"
  ],
  "scripts": {
    "clean": "rm -fr ./dist && mkdir ./dist",
    "prebuild": "yarn clean",
    "build": "stencil build --docs",
    "start": "stencil build --dev --watch --serve",
    "format": "yarn lint --fix",
    "lint": "eslint --ext .ts,.tsx,.js,.jsx --ignore-path .gitignore .",
    "test": "stencil test --spec",
    "test:watch": "stencil test --spec --watchAll",
    "test:coverage": "stencil test --spec --coverage .spec",
    "generate": "stencil generate",
    "generate:docs": "./scripts/generate_docs.sh",
    "release:stage": "yarn generate:docs"
  },
  "dependencies": {
    "@types/classnames": "2.2.3",
<<<<<<< HEAD
    "@vertexvis/frame-streaming-protos": "^0.1.5",
    "@vertexvis/geometry": "0.9.0",
    "@vertexvis/stream-api": "0.9.0",
    "@vertexvis/utils": "0.9.0",
=======
    "@vertexvis/frame-streaming-protos": "^0.1.4",
    "@vertexvis/geometry": "0.9.2",
    "@vertexvis/stream-api": "0.9.2",
    "@vertexvis/utils": "0.9.2",
>>>>>>> 9b10e248
    "classnames": "2.2.6",
    "protobufjs": "^6.9.0",
    "resize-observer-polyfill": "^1.5.1",
    "tslib": "^2.0.1",
    "zen-3d": "^0.0.1",
    "zen-3d-addons": "^0.0.3"
  },
  "devDependencies": {
    "@stencil/core": "^1.17.3",
    "@stencil/react-output-target": "^0.0.9",
    "@types/jest": "^24.0.23",
    "@vertexvis/eslint-config-vertexvis-typescript": "0.3.0",
    "@vertexvis/rollup-plugin-vertexvis-copyright": "0.2.0",
    "@vertexvis/typescript-config-vertexvis": "1.1.0",
    "@vertexwebsdk/build": "0.9.2",
    "eslint": "^6.1.0",
    "eslint-plugin-react": "^7.17.0",
    "jest": "^24.9.0",
    "rollup": "^1.19.4",
    "typescript": "^4.0.2"
  }
}<|MERGE_RESOLUTION|>--- conflicted
+++ resolved
@@ -45,17 +45,10 @@
   },
   "dependencies": {
     "@types/classnames": "2.2.3",
-<<<<<<< HEAD
     "@vertexvis/frame-streaming-protos": "^0.1.5",
-    "@vertexvis/geometry": "0.9.0",
-    "@vertexvis/stream-api": "0.9.0",
-    "@vertexvis/utils": "0.9.0",
-=======
-    "@vertexvis/frame-streaming-protos": "^0.1.4",
     "@vertexvis/geometry": "0.9.2",
     "@vertexvis/stream-api": "0.9.2",
     "@vertexvis/utils": "0.9.2",
->>>>>>> 9b10e248
     "classnames": "2.2.6",
     "protobufjs": "^6.9.0",
     "resize-observer-polyfill": "^1.5.1",
