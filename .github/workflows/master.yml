--- conflicted
+++ resolved
@@ -77,40 +77,6 @@
           git config user.name github-actions
           git config user.email github-actions@github.com
           ./scripts/publish_canary.sh
-<<<<<<< HEAD
-
-  publish-release:
-    runs-on: ubuntu-latest
-    needs: [build, detect-publish-release]
-    if: needs.detect-publish-release.outputs.publish == 1
-    steps:
-      - name: "Checkout changes"
-        uses: actions/checkout@v2
-      - name: "Download build artifacts"
-        uses: actions/download-artifact@v2
-        with:
-          name: build-artifact
-          path: packages
-      - name: Set Node Version
-        id: nvm
-        run: echo ::set-output name=NVMRC::$(cat .nvmrc)
-      - name: Setup NodeJS
-        uses: actions/setup-node@v1
-        with:
-          node-version: "${{ steps.nvm.outputs.NVMRC }}"
-          registry-url: https://registry.npmjs.org
-          scope: "@vertexvis"
-      - name: Cache dependencies
-        uses: actions/cache@v2
-        with:
-          path: |
-            node_modules
-            */*/node_modules
-          key: ${{ runner.os }}-${{ hashFiles('**/yarn.lock') }}
-      - name: "Install"
-        run: "yarn install"
-      - name: "Publish Release to NPM"
-=======
       - name: "Detect publish"
         id: "detect-publish"
         run: |
@@ -119,16 +85,11 @@
           echo ::set-output name=publish::$result
       - name: "Publish release to NPM"
         if: steps.detect-publish.outputs.publish == 1
->>>>>>> 44596274
         env:
           NODE_AUTH_TOKEN: "${{ secrets.NPMJS_ACCESS_TOKEN }}"
           GITHUB_TOKEN: ${{ secrets.GITHUB_TOKEN }}
           REPOSITORY: ${{ github.repository }}
-<<<<<<< HEAD
-        run: |
-          git config user.name github-actions
-          git config user.email github-actions@github.com
-          "./scripts/publish_release.sh"
+        run: ./scripts/publish_release.sh
 
   docs:
     runs-on: ubuntu-latest
@@ -171,7 +132,4 @@
           git config user.email github-actions@github.com
           git add docs/
           git commit -m "new docs"
-          git push -f origin HEAD:gh-pages
-=======
-        run: ./scripts/publish_release.sh
->>>>>>> 44596274
+          git push -f origin HEAD:gh-pages